--- conflicted
+++ resolved
@@ -2,12 +2,7 @@
 import os
 import unittest
 
-<<<<<<< HEAD
 import isambard
-from ampal.pdb_parser import convert_pdb_to_ampal
-=======
-import isambard_dev as isambard
->>>>>>> b9debd73
 
 
 class PDBWriterTestCase(unittest.TestCase):
