"""Loads a json file containing settings that the ISAMBARD use.

A settings.json file must be made in this directory, template_settings.py can be copied and paths for your system
can be added. Json files look like python dictionaries, and in fact all json files are valid python dictionary code
(although this isn't necessarily true in reverse). The settings.json file is ignored by git to it avoid being
overwritten with another systems paths. When the isambard is imported a isambard.settings dictionary is generated, which
contains the user chosen settings, but it can be explicitly loaded by an internal module to get these values too.
"""

import json
import os
import subprocess

global_settings = None
package_dir = os.path.dirname(os.path.abspath(__file__))
home_dir = os.path.expanduser('~')
settings_path = os.path.join(home_dir, '.isambard_settings')


def configure():
    """Runs configure.py in the ISAMBARD directory, creates settings file."""
    subprocess.call(['python',
                     os.path.join(package_dir, 'configure.py'),
                     '-o'])
    load_global_settings()
    return


def load_global_settings():
    """Loads settings file containing paths to dependencies and other optional configuration elements."""
    with open(settings_path, 'r') as settings_f:
        global global_settings
        settings_json = json.loads(settings_f.read())
        if global_settings is None:
            global_settings = settings_json
            global_settings[u'package_path'] = package_dir
        else:
            for k, v in settings_json.items():
                if type(v) == dict:
                    global_settings[k].update(v)
                else:
                    global_settings[k] = v
<<<<<<< HEAD
    global_settings['scwrl']['available'] = None
    global_settings['dssp']['available'] = None
    global_settings['goap']['available'] = None
=======
>>>>>>> 4eda2e09

if not os.path.isfile(settings_path):
    print("No configuration file ('.isambard_settings') found in '{}'.\nRunning configure.py...\n".format(home_dir))
    configure()
else:
    load_global_settings()


__author__ = 'Christopher W. Wood'<|MERGE_RESOLUTION|>--- conflicted
+++ resolved
@@ -40,12 +40,6 @@
                     global_settings[k].update(v)
                 else:
                     global_settings[k] = v
-<<<<<<< HEAD
-    global_settings['scwrl']['available'] = None
-    global_settings['dssp']['available'] = None
-    global_settings['goap']['available'] = None
-=======
->>>>>>> 4eda2e09
 
 if not os.path.isfile(settings_path):
     print("No configuration file ('.isambard_settings') found in '{}'.\nRunning configure.py...\n".format(home_dir))
