--- conflicted
+++ resolved
@@ -63,7 +63,7 @@
     scores = GoapScore(goap_results)
     return scores
 
-<<<<<<< HEAD
+
 def goap_batch(models,delete_files=False):
 
     """Runs goap in batch
@@ -118,10 +118,6 @@
 
     return goap_scores
 
-__author__ = 'Gail J. Bartlett'
-__status__ = 'Development'
-=======
-
 class GoapScore(object):
     def __init__(self, scores):
         """Object containing all the different scores calculated by GOAP.
@@ -145,4 +141,7 @@
     def __repr__(self):
         return "<GOAP Score {:.2f}: | DFIRE Score {:.2f} | GOAP_AG Score {:.2f}>".format(
             self.goap, self.dfire, self.goap_ag)
->>>>>>> dd26afb7
+
+
+__author__ = 'Gail J. Bartlett'
+__status__ = 'Development'