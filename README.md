--- conflicted
+++ resolved
@@ -1,10 +1,6 @@
 #ISAMBARD
 ###Intelligent System for Analysis, Model Building And Rational Design of proteins.
-<<<<<<< HEAD
-#### Version 1.0.1 (Nov 7, 2016), Woolfson Group, University of Bristol.
-=======
 #### Version 1.0.2 (Nov 11, 2016), Woolfson Group, University of Bristol.
->>>>>>> 34afe2c1
 [![CircleCI](https://circleci.com/gh/woolfson-group/isambard_dev.svg?style=shield&circle-token=0af7a4c0efd449fda7db2d1deef2745b8d289dcf)](https://circleci.com/gh/woolfson-group/isambard_dev)
 [![Gitter](https://img.shields.io/gitter/room/nwjs/nw.js.svg?maxAge=2592000)](https://gitter.im/woolfson-group/isambard?utm_source=share-link&utm_medium=link&utm_campaign=share-link)
 [![MIT licensed](https://img.shields.io/badge/license-MIT-blue.svg)](https://github.com/woolfson-group/isambard/blob/master/LICENSE.md)
@@ -13,13 +9,10 @@
 
 #### v1.0
 
-<<<<<<< HEAD
-=======
 ##### v1.0.2
 * Added files for managing the install using pip or `setup.py`
     * Can now download and run `python setup.py install` in the `isambard_dev` file to install to your python packages
 
->>>>>>> 34afe2c1
 ##### v1.0.1
 * Added checks for external program availability
     * Will now raise a `DependencyNotFoundWarning` if a function that requires an external program is called without that dependency being available
@@ -69,14 +62,6 @@
     * Pi-Pi interactions
     * Hydrogen bonds with C-H group as a donor
 
-<<<<<<< HEAD
-#### v0.5.0
-* Added BUDE 2016 Force Field
-    * Currently is not the default force field so must be enabled by editing the `settings.json` file or rerunning `configure.py`
-    * Bug fixes have also been included so that the default force field now works as intended
-
-=======
->>>>>>> 34afe2c1
 [**See full change log**](https://github.com/woolfson-group/isambard_dev/wiki/Change-Log)
 
 ##Principal Investigator
