#ISAMBARD
###Intelligent System for Analysis, Model Building And Rational Design of proteins.
#### Version 0.6.2 (Oct 12, 2016), Woolfson Group, University of Bristol.
[![CircleCI](https://circleci.com/gh/woolfson-group/isambard_dev.svg?style=shield&circle-token=0af7a4c0efd449fda7db2d1deef2745b8d289dcf)](https://circleci.com/gh/woolfson-group/isambard_dev)
[![Gitter](https://img.shields.io/gitter/room/nwjs/nw.js.svg?maxAge=2592000)](https://gitter.im/woolfson-group/isambard?utm_source=share-link&utm_medium=link&utm_campaign=share-link)
[![MIT licensed](https://img.shields.io/badge/license-MIT-blue.svg)](https://github.com/woolfson-group/isambard/blob/master/LICENSE.md)

## Recent Changes

#### v0.6
##### v0.6.2
<<<<<<< HEAD
* Fix for `Optimizers` on Windows
    * Will now use `map` rather than `futures.ProcessPoolExecutor().map` if the platform is Windows or only a single core is used
=======
* Minor bug-fix
     * Caught potential error in loop-closure method
>>>>>>> b4ffb055
##### v0.6.1
* New BUFF Structure
    * All AMPAL objects should now be picklable after scoring
    * BUFF runs 33-50% faster
##### v0.6.0
* Updated interactions.py with non-covalent interaction classes and methods for identifying them
    * N->pi* interactions
    * Cation->pi interactions
    * Simple salt bridge interactions
    * Methionine-aromatic interactions
    * Pi-Pi interactions
    * Hydrogen bonds with C-H group as a donor

#### v0.5.0
* Added BUDE 2016 Force Field
    * Currently is not the default force field so must be enabled by editing the `settings.json` file or rerunning `configure.py`
    * Bug fixes have also been included so that the default force field now works as intended

#### v0.4.0
* Loop Closure Functionality
    * Functions for performing kinematic closure of loops have now been added to `isambard.ampal.loops`
    * This module uses Metropolis Monte Carlo backbone moves to fit a loop between two regions of protein
    * The major function is `isambard.loops.fit_loop_between`
* `join` method has now been separated into `n_join` and `c_join`
* Socket
    * Socket functionality is now completely replicated using native ISAMBARD code
    * The Socket external dependency has been removed

#### v0.3.1
* New PDB Parser
    * Much more robust
    * Allows preprocessing of the PDB file
    * Easy to add filters to the parsering of the PDB and the generation of the AMPAL object
* Automatic configuration script `configure.py` added
    * This generates the settings.json file using user information
    * Use `python configure.py` to run
    * Add the `-o` flag if you have existing settings you wish to overwrite
* `settings.json` has a new general format
* [CircleCI](https://circleci.com/) has been linked to the ISAMBARD repository
    * This is a tool for [continuous integration](https://en.wikipedia.org/wiki/Continuous_integration)
    * Whenever changes are pushed to master CircleCI downloads ISAMBARD and runs the unit tests
    * There is a badge in the `README.md` detailing the current CircleCI status 

[**See full change log**](https://github.com/woolfson-group/isambard_dev/wiki/Change-Log)

##Principal Investigator
Derek N. Woolfson (d.n.woolfson@bristol.ac.uk)
##Developers
###Core Dev Team
####Woolfson Group
Gail J. Bartlett (g.bartlett@bristol.ac.uk)<br>
Jack W. Heal (jack.heal@bristol.ac.uk)<br>
Kieran L. Hudson (kieran.hudson@bristol.ac.uk)<br>
Andrew R. Thomson (drew.thomson@bristol.ac.uk)<br>
Christopher W. Wood (chris.wood@bristol.ac.uk)<br>
###Contributors
####Woolfson Group
Caitlin Edgell<br>
Kathryn L. Porter Goff<br>
###BUDE Dev Team
####Sessions Group
Amaurys À. Ibarra (amaurys.avilaibarra@bristol.ac.uk)<br>
Richard B. Sessions (r.sessions@bristol.ac.uk)<br><|MERGE_RESOLUTION|>--- conflicted
+++ resolved
@@ -1,6 +1,6 @@
 #ISAMBARD
 ###Intelligent System for Analysis, Model Building And Rational Design of proteins.
-#### Version 0.6.2 (Oct 12, 2016), Woolfson Group, University of Bristol.
+#### Version 0.6.3 (Oct 12, 2016), Woolfson Group, University of Bristol.
 [![CircleCI](https://circleci.com/gh/woolfson-group/isambard_dev.svg?style=shield&circle-token=0af7a4c0efd449fda7db2d1deef2745b8d289dcf)](https://circleci.com/gh/woolfson-group/isambard_dev)
 [![Gitter](https://img.shields.io/gitter/room/nwjs/nw.js.svg?maxAge=2592000)](https://gitter.im/woolfson-group/isambard?utm_source=share-link&utm_medium=link&utm_campaign=share-link)
 [![MIT licensed](https://img.shields.io/badge/license-MIT-blue.svg)](https://github.com/woolfson-group/isambard/blob/master/LICENSE.md)
@@ -8,14 +8,12 @@
 ## Recent Changes
 
 #### v0.6
-##### v0.6.2
-<<<<<<< HEAD
+##### v0.6.3
 * Fix for `Optimizers` on Windows
     * Will now use `map` rather than `futures.ProcessPoolExecutor().map` if the platform is Windows or only a single core is used
-=======
+##### v0.6.2
 * Minor bug-fix
      * Caught potential error in loop-closure method
->>>>>>> b4ffb055
 ##### v0.6.1
 * New BUFF Structure
     * All AMPAL objects should now be picklable after scoring
